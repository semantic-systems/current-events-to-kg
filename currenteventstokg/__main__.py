# Copyright: (c) 2022-2023, Lars Michaelis
# GNU General Public License v3.0+ (see COPYING or https://www.gnu.org/licenses/gpl-3.0.txt)

import argparse
import logging
import string
from os import makedirs
from os.path import abspath, split, exists
from pathlib import Path
from pprint import pprint
from typing import List
from rdflib import Graph

from .analytics import Analytics
from .extraction import Extraction
from .inputHtml import InputHtml
from .nominatimService import NominatimService
from .outputJson import OutputJson
from .outputRdf import OutputRdf
from .wikidataService import WikidataService
from .falcon2Service import Falcon2Service
from .placeTemplatesExtractor import PlacesTemplatesExtractor
from .etc import months
<<<<<<< HEAD
from .articleExtractor import ArticleExtractor

def print_months(months:List[str]):
    for m in months:
        print(m)
=======
from .graphConsistencyKeeper import add_dataset_endpoint_args
>>>>>>> 5a3367ee

def print_unparsed_months(months:List[str]):
    if months:
        print("These months were skipped due to Exceptions:")
        print_months(months)

def print_missing_analytics_months(months:List[str]):
    if months:
        print("Analytics of these months are NOT included:")
        print_months(months)

if __name__ == '__main__':
    __progName__ = "current-events-to-kg"
    __progVersion__ = "1.0"
    __progGitRepo__ = "https://github.com/larsmic/current-events-to-kg"

    basedir, _ = split(abspath(__file__))
    basedir = Path(basedir)

    parser = argparse.ArgumentParser(formatter_class=argparse.ArgumentDefaultsHelpFormatter, fromfile_prefix_chars='!')
    # store_true
    parser.add_argument('-fp', '--force_parse', 
        action='store_true', 
        help="Parse again even if graph for this month exists in cache")
    
    parser.add_argument('-iwc', '--ignore_wiki_cache', 
        action='store_true', 
        help="Ignore cache of Wikipedia wiki pages")
    
    parser.add_argument('-icepc', '--ignore_current_events_page_cache', 
        action='store_true', 
        help="Query current events page again even if exists in cache")
    
    parser.add_argument('-iwoec', '--ignore_wikidata_osm_entity_cache', 
        action='store_true', 
        help="Query again even if exists in cache")

    parser.add_argument('-iwhllc', '--ignore_wikidata_higher_level_location_cache', 
        action='store_true', 
        help="Query again even if exists in cache")
    
    parser.add_argument('-iwlc', '--ignore_wikidata_label_cache', 
        action='store_true', 
        help="Query again even if exists in cache")

    parser.add_argument('-iwohgc', '--ignore_wikidata_one_hop_graph_cache', 
        action='store_true', 
        help="Query again even if exists in cache")

    parser.add_argument('-iwwc', '--ignore_wikidata2wikipedia_cache', 
        action='store_true', 
        help="Query again even if exists in cache")

    parser.add_argument('-ifc', '--ignore_falcon2_cache', 
        action='store_true', 
        help="Query again even if exists in cache")

    parser.add_argument('-sm', '--sample_mode', 
        action='store_true', 
        help="Only include Boulder County Fires Topic from 1.1.2022 with Event")
    
    parser.add_argument('-dsm', '--double_sample_mode', 
        action='store_true', 
        help="Runs a second time on -sm to test caching.")
    
    parser.add_argument('-da', '--development_analytics', 
        action='store_true', 
        help="Enable analytics which were useful during development, which normally would use unnessesary resources.")
    
    parser.add_argument('-md', '--merged_dataset', 
        action='store_true', 
        help="Creation a merged dataset of already parsed months.")
    
    parser.add_argument('-cca', '--create_combined_analytics', 
        action='store_true', 
        help="Only creates analytics report for monthly analytics between start and end argument.")

    parser.add_argument('-coe', '--crash_on_exceptions', 
        action='store_true', 
        help="Program crashes on Exceptions, instead of skipping month.")

    parser.add_argument('-um', '--update_mode', 
        action='store_true', 
        help="If used will update the specified files while only ignoring wikipedia and wikidata caches.")
    
    parser.add_argument('-doe', '--delete_old_entities', 
        action='store_true', 
        help="Will delete old entity versions of currently extracted entities in the graph of the dataset endpoint.")
    
    # store
    parser.add_argument('-msd', '--monthly_start_day', 
        action='store', 
        help="Start day to parse in each month (inclusive)", 
        type=int, 
        default=1)
    
    parser.add_argument('-med', '--monthly_end_day', 
        action='store', 
        help="Last day to parse in each month (inclusive)", 
        type=int, 
        default=31)
    
    parser.add_argument('-s', '--start', 
        action='store', 
        help="Start month to parse (inclusive) format: month/year", 
        type=str, 
        default="1/2022")
    
    parser.add_argument('-e', '--end', 
        action='store', 
        help="Last month to parse (inclusive) format: month/year", 
        type=str, 
        default="1/2022")
    
    parser.add_argument('-cd', '--cache_dir', 
        action='store', 
        help="Cache directory (relative to directory of main.py)", 
        default="./cache/")
    
    parser.add_argument('-dd', '--dataset_dir', 
        action='store', 
        help="Dataset output directory (relative to directory of main.py)", 
        default="./dataset/")
    
    parser.add_argument('-ad', '--analytics_dir', 
        action='store', 
        help="Analytics output directory (relative to directory of main.py)", 
        default="./analytics/")
    
    parser.add_argument('-we', '--wikidata_endpoint', 
        action='store', 
        help="Sets the wikidata sparql endpoint for querying", 
        default="https://query.wikidata.org/sparql")
    
    parser.add_argument("-wrs", '--wikidata_request_spacing',
        action='store',
        type=int,
        help="Minimum seconds between requests to the wikidata endpoint (only change to values allowed by your endpoint!)", 
        default=2)
    
    parser.add_argument('-ne', '--nominatim_endpoint', 
        action='store', 
        help="Sets the nominatim endpoint for querying", 
        default='https://nominatim.openstreetmap.org/')
    
    parser.add_argument("-nrs", '--nominatim_request_spacing',
        action='store', 
        type=int,
        help="Minimum seconds between requests to the nominatim endpoint (only change to values allowed by your endpoint!)", 
        default=2)
    
    # add args required for the graph consitency keeper
    add_dataset_endpoint_args(parser)
    
    args = parser.parse_args()

    # override args in certain modes
    if args.sample_mode or args.double_sample_mode:
        args.start = "1/2022"
        args.end = "1/2022"
        args.monthly_start_day = 1
        args.monthly_end_day = 1
    
    if args.double_sample_mode:
        args.sample_mode = True
    
    if args.update_mode:
        # updating => parse all everything again
        args.force_parse = True
        # Dont update falcon and osm related caches assuming they dont update based on daily events.
        # update wikipedia caches
        args.ignore_current_events_page_cache = True
        args.ignore_wiki_cache = True
        # update wikidata caches
        args.ignore_wikidata_osm_entity_cache = True
        args.ignore_wikidata_label_cache = True
        args.ignore_wikidata_one_hop_graph_cache = True
        args.ignore_wikidata_higher_level_location_cache = True


    standard_start_end_days = args.monthly_start_day == 1 and args.monthly_end_day == 31
    
    if args.monthly_start_day > args.monthly_end_day:
        print("monthly_start_day must be smaller than monthly_end_day!")
        quit(1)
    
    day_span = str(args.monthly_start_day) + "_" + str(args.monthly_end_day)
    
    combined = Analytics(basedir, args, str(Path(args.analytics_dir) / "combined_analytics"))

    parser = "lxml" # "lxml" faster than "html.parser"
    
    a = Analytics(basedir, args, args.analytics_dir)
    i = InputHtml(a, basedir / args.cache_dir, args.ignore_wiki_cache, args.ignore_current_events_page_cache)
    p = PlacesTemplatesExtractor(basedir, args, i, parser)
    o = OutputRdf(basedir, args, a, args.dataset_dir)
    n = NominatimService(basedir, args, a, __progName__, __progVersion__, __progGitRepo__, 
        args.nominatim_endpoint, waitBetweenQueries=args.nominatim_request_spacing)
    w = WikidataService(basedir, args, a, __progName__, __progVersion__, __progGitRepo__, 
        args.wikidata_endpoint, minSecondsBetweenQueries=args.wikidata_request_spacing)
    f = Falcon2Service(basedir, args, a)
    ae = ArticleExtractor(i, a, n, w, f, p, args, parser)
    e = Extraction(basedir, i, o, a, ae, args, parser)

    # start date (inclusive)
    start = args.start.split("/")
    year = int(start[1])
    month = int(start[0])

    # end date (inclusive)
    end = args.end.split("/")
    endYear = int(end[1])
    endMonth = int(end[0])

    monthGraphs = {}
    monthGraphs["base"] = None
    monthGraphs["osm"] = None
    monthGraphs["raw"] = None
    monthGraphs["ohg"] = None
    
    unparsed_months = []
    missing_analytics = []

    while(year*100+month <= endYear*100+endMonth):
        
        month_year = months[month-1] + "_" + str(year)

        # define file prefix e.g. January_2022
        if standard_start_end_days:
            file_prefix = month_year
        else:
            file_prefix = day_span + "_" + month_year
        
        if args.sample_mode:
            file_prefix = "sample"

        # execute in different operation modes        
        if args.create_combined_analytics:
            a.load(file_prefix)
            combined += a
            
        elif args.merged_dataset:
            o.load(file_prefix)

            a.load(file_prefix)
            a.printAnalytics(title=file_prefix + " Analytics")

            combined += a

        else:
            a.monthStart()

            # get current events page
            sourceUrl, page = i.fetchCurrentEventsPage(month_year)
            
            # parse if graphs do not exist
            if not o.exists(file_prefix) or args.force_parse:
                parsing_successful = False
                try:
                    # parse page
                    e.parsePage(sourceUrl, page, year, months[month-1])
                    parsing_successful = True

                except KeyboardInterrupt as ki:
                    print_unparsed_months(unparsed_months)
                    raise ki

                except BaseException as be:
                    if args.crash_on_exceptions:
                        # let program crash
                        raise be
                    else:
                        print("Exception!", be)
                        print("Parsing this month will be skipped!")
                
                a.monthEnd()
                
                # save
                if parsing_successful:
                    # save graphs
                    o.save(file_prefix)

                    # save monthly analytics
                    a.save(file_prefix)
                else:
                    # remember month
                    unparsed_months.append(month_year)
                    missing_analytics.append(month_year)

                # clear graphs for next month
                o.reset()

            else: # == month exists already

                # load analytics for combining
                try:
                    a.load(file_prefix)
                except Exception as e:
                    print(f"Loading analytics from {file_prefix} failed:", e)
                    missing_analytics.append(month_year)

            if month_year not in missing_analytics:
                a.printAnalytics(title=file_prefix + " Analytics")

                # add to combined analytics
                combined += a

            # reset analytics for next month
            a.reset()

        # advance month for next iteration
        if(month >= 12):
            month = 1
            year += 1
        else:
            month += 1
    
    if args.merged_dataset:
        print("Saving merged dataset...")
        o.save("dataset")
    
    # show combined analytics for all month
    print_missing_analytics_months(missing_analytics)
    combined.printAnalytics(title="Combined Analytics")
    
    if unparsed_months:
        print("These months were skipped due to Exceptions:")
        print_months(unparsed_months)
    

    # second run on already cached data to test the cached data integrity
    if args.double_sample_mode:
        print("Run second time on sample mode:")
        sourceUrl, page = i.fetchCurrentEventsPage("January_2022")
        e.parsePage(sourceUrl, page, 2022, "January")
        o.save("sample2")



    
    
    
        
        

<|MERGE_RESOLUTION|>--- conflicted
+++ resolved
@@ -21,15 +21,12 @@
 from .falcon2Service import Falcon2Service
 from .placeTemplatesExtractor import PlacesTemplatesExtractor
 from .etc import months
-<<<<<<< HEAD
 from .articleExtractor import ArticleExtractor
+from .graphConsistencyKeeper import add_dataset_endpoint_args
 
 def print_months(months:List[str]):
     for m in months:
         print(m)
-=======
-from .graphConsistencyKeeper import add_dataset_endpoint_args
->>>>>>> 5a3367ee
 
 def print_unparsed_months(months:List[str]):
     if months:
